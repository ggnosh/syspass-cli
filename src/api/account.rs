use crate::api::entity::Entity;
use serde_derive::Deserialize;
use std::fmt::{Display, Formatter, Result};

#[derive(Deserialize, Default, Clone)]
#[serde(rename_all = "camelCase")]
pub struct Account {
    pub id: Option<u32>,
    pub name: String,
    pub login: String,
    pub url: String,
    pub notes: String,
    pub category_name: String,
    pub category_id: u32,
    pub client_id: u32,
    pub pass: Option<String>,
    pub user_group_name: String,
}

impl Display for Account {
    fn fmt(&self, f: &mut Formatter<'_>) -> Result {
        write!(
            f,
            "{}. {} - {}",
            self.id.expect("Id should not be empty"),
            self.name,
            self.url
        )
    }
}

<<<<<<< HEAD
#[derive(Deserialize, Debug, Clone)]
#[serde(rename_all = "camelCase")]
=======
#[derive(Clone)]
>>>>>>> b3f820b0
pub struct ViewPassword {
    pub password: String,
    pub account: Account,
}

<<<<<<< HEAD
#[derive(Deserialize, Debug)]
#[serde(rename_all = "camelCase")]
=======
#[derive(Debug)]
>>>>>>> b3f820b0
pub struct ChangePassword {
    pub pass: String,
    pub id: u32,
    pub expire_date: i64,
}

impl Entity for Account {
    fn id(&mut self, new_id: Option<u32>) -> Option<u32> {
        if let Some(id) = new_id {
            self.id = Option::from(id);
        }
        self.id
    }
}<|MERGE_RESOLUTION|>--- conflicted
+++ resolved
@@ -29,23 +29,13 @@
     }
 }
 
-<<<<<<< HEAD
-#[derive(Deserialize, Debug, Clone)]
-#[serde(rename_all = "camelCase")]
-=======
 #[derive(Clone)]
->>>>>>> b3f820b0
 pub struct ViewPassword {
     pub password: String,
     pub account: Account,
 }
 
-<<<<<<< HEAD
-#[derive(Deserialize, Debug)]
-#[serde(rename_all = "camelCase")]
-=======
 #[derive(Debug)]
->>>>>>> b3f820b0
 pub struct ChangePassword {
     pub pass: String,
     pub id: u32,
