use arboard::Clipboard;
<<<<<<< HEAD
use clap::{arg, Arg, ArgAction, ArgMatches, Command};
=======
use clap::{arg, ArgMatches, Command};
>>>>>>> b3f820b0
use colored::*;
use inquire::{InquireError, Select};
use log::{error, warn};
use std::error::Error;
use std::time::Duration;
use std::{env, process, thread};
use term_table::row::Row;
use term_table::table_cell::{Alignment, TableCell};
use term_table::{Table, TableStyle};

use crate::api::account::{Account, ViewPassword};
use crate::api::api_client::{ApiClient, ApiError};
use crate::config::Config;

pub const COMMAND_NAME: &str = "search";

pub fn command_helper() -> Command {
    Command::new(COMMAND_NAME)
        .about("Search for account password")
        .arg(arg!([name] "Search for given account"))
        .arg(
            Arg::new("no-shell")
                .short('s')
                .action(ArgAction::SetTrue)
                .long("no-shell")
                .help("Do not open a shell if the url starts with ssh://"),
        )
        .arg(
            Arg::new("show-password")
                .short('p')
                .action(ArgAction::SetTrue)
                .long("show-password")
                .help("Show passwords as plain text. Do not copy to clipboard"),
        )
        .arg(arg!(-i --id <ACCOUNTID> "Account id").value_parser(clap::value_parser!(u32)))
        .arg(arg!(-a --category <CATEGORYID> "Category id").value_parser(clap::value_parser!(u32)))
<<<<<<< HEAD
        .arg(
            Arg::new("disable-usage")
                .short('u')
                .action(ArgAction::SetTrue)
                .long("disable-usage")
                .help("Do not sort account list by usage and do not track usage history"),
        )
=======
        .arg(arg!(-u - -disableusage).value_parser(clap::value_parser!(bool)))
>>>>>>> b3f820b0
        .arg(arg!(--clear "Clear clipboard").hide(true))
}

pub fn command(
    matches: &ArgMatches,
    api_client: &dyn ApiClient,
    quiet: bool,
) -> Result<u8, Box<dyn Error>> {
    let name = matches
        .get_one::<String>("name")
        .map(|s| s.to_owned())
        .unwrap_or("".to_string());
    let id: u32 = matches
        .get_one::<u32>("id")
        .map(|s| s.to_owned())
        .unwrap_or(0);
    let category: u32 = matches
        .get_one::<u32>("category")
        .map(|s| s.to_owned())
        .unwrap_or(0);
<<<<<<< HEAD
    let show = matches.get_flag("show-password");
=======
    let show = matches.get_flag("showpassword");
>>>>>>> b3f820b0
    let config = api_client.get_config();

    if matches.get_flag("clear") {
        let timeout = config.password_timeout.unwrap_or(10);
        if timeout > 0 {
            thread::sleep(Duration::from_secs(timeout));
            let mut clipboard = Clipboard::new().unwrap();
            clipboard.clear().unwrap();
        }

        return Ok(0);
    }

    let accounts: Vec<Account>;

    if id > 0 {
        accounts = vec![api_client.view_account(&id).expect("Invalid account id")]
    } else if name.is_empty() {
        warn!(
            "{} {}",
            "\u{2716}".bright_red(),
            "Name or id is required".red()
        );
        process::exit(1);
    } else {
        let mut search_string = vec![("text", name)];
        if category > 0 {
            search_string.push(("categoryId", category.to_string()));
        }

<<<<<<< HEAD
        accounts =
            match api_client.search_account(search_string, !matches.get_flag("disable-usage")) {
                Ok(accounts) => accounts,
                Err(error) => {
                    error!(
                        "{} Error while searching: {}",
                        "\u{2716}".bright_red(),
                        error
                    );
                    process::exit(1);
                }
=======
        accounts = match api_client.search_account(search_string, !matches.get_flag("disableusage"))
        {
            Ok(accounts) => accounts,
            Err(error) => {
                error!(
                    "{} Error while searching: {}",
                    "\u{2716}".bright_red(),
                    error
                );
                process::exit(1);
>>>>>>> b3f820b0
            }
    }

    if accounts.len() > 1 && quiet {
        return Ok(1);
    }

    let account: ViewPassword = {
        if accounts.len() > 1 {
            match select_account(accounts, api_client, matches.get_flag("disable-usage")) {
                Ok(account) => account,
                Err(error) => {
                    error!(
                        "{} Error while searching: {}",
                        "\u{2716}".bright_red(),
                        error
                    );
                    process::exit(1);
                }
            }
        } else {
            let account = match accounts.first() {
                Some(account) => account,
                None => {
                    warn!("{} No account found", "\u{2716}".bright_red());
                    process::exit(1);
                }
            };

            match api_client.get_password(account) {
                Ok(password) => password,
                Err(error) => {
                    error!(
                        "{} Error while searching: {}",
                        "\u{2716}".bright_red(),
                        error
                    );
                    process::exit(1);
                }
            }
        }
    };

    if !show {
        let mut clipboard = Clipboard::new().unwrap();
        clipboard.set_text(&account.password).unwrap();

        if config.password_timeout.unwrap_or(10) > 0 {
            process::Command::new(env::current_exe()?.as_path().to_str().unwrap())
                .args(["search", "--clear"])
                .spawn()
                .expect("Failed to start child");
        }
    }

    warn!("{}", print_table_for_account(&account, show));

    if !matches.get_flag("no-shell") && account.account.url.contains("ssh://") {
        let host = account.account.login + "@" + account.account.url.replace("ssh://", "").as_str();
        process::Command::new("ssh")
            .arg(host)
            .spawn()
            .unwrap()
            .wait()
            .unwrap();
    }

    Ok(0)
}

fn select_account(
    accounts: Vec<Account>,
    api_client: &dyn ApiClient,
    disable_usage: bool,
) -> Result<ViewPassword, ApiError> {
    let count: usize = accounts.len();
    let answer: Result<Account, InquireError> = Select::new("Select the right account:", accounts)
        .with_help_message(format!("Number for accounts found: {}", count).as_str())
        .with_page_size(10)
        .prompt();

    match answer {
        Ok(choice) => {
            if !disable_usage {
                Config::record_usage(choice.id.expect("Id should be set"));
            }
            api_client.get_password(&choice)
        }
        Err(_) => {
            process::exit(0);
        }
    }
}

fn print_table_for_account(data: &ViewPassword, show: bool) -> String {
    let mut table = Table::new();
    table.max_column_width = 45;

    table.style = TableStyle::rounded();

    let cells = vec![
        TableCell::new("Id".green()),
        TableCell::new("Username".green()),
        TableCell::new("Password".green()),
        TableCell::new("Address".green()),
        //TableCell::new("Tags".green()), // Tags are not implemented by the API for some reason
    ];

    table.add_row(Row::new(vec![TableCell::new_with_alignment(
        &data.account.name.green(),
        cells.len(),
        Alignment::Center,
    )]));

    table.add_row(Row::new(cells));

    table.add_row(Row::new(vec![
        TableCell::new(data.account.id.expect("Id should not be empty")),
        TableCell::new(&data.account.login),
        TableCell::new({
            if show {
                data.password.bright_green()
            } else {
                "\u{2714} Copied to clipboard \u{2714}".bright_green()
            }
        }),
        TableCell::new(&data.account.url),
    ]));

    table.render()
}

#[cfg(test)]
mod tests {
    use crate::api::account::{Account, ViewPassword};
    use crate::search::print_table_for_account;

    fn get_test_account_data() -> ViewPassword {
        ViewPassword {
            account: Account {
                id: Option::from(1),
                name: "Test".to_string(),
                login: "test".to_string(),
                url: "https://example.org".to_string(),
                notes: "notes".to_string(),
                category_name: "category".to_string(),
                category_id: 4,
                client_id: 5,
                user_group_name: "user_group".to_string(),
                pass: None,
            },
            password: "<PASSWORD>".to_string(),
        }
    }

    #[test]
    fn test_print_table_for_account_with_password() {
        let account = get_test_account_data();
        let output = print_table_for_account(&account, true);

        assert!(output.contains(account.password.as_str()));
        assert!(output.contains(account.account.login.as_str()));
        assert!(output.contains(account.account.url.as_str()));
    }

    #[test]
    fn test_print_table_for_account_without_password() {
        let account = get_test_account_data();
        let output = print_table_for_account(&account, false);

        assert!(!output.contains(account.password.as_str()));
        assert!(output.contains(account.account.login.as_str()));
        assert!(output.contains(account.account.url.as_str()));
    }
}<|MERGE_RESOLUTION|>--- conflicted
+++ resolved
@@ -1,9 +1,5 @@
 use arboard::Clipboard;
-<<<<<<< HEAD
 use clap::{arg, Arg, ArgAction, ArgMatches, Command};
-=======
-use clap::{arg, ArgMatches, Command};
->>>>>>> b3f820b0
 use colored::*;
 use inquire::{InquireError, Select};
 use log::{error, warn};
@@ -40,7 +36,6 @@
         )
         .arg(arg!(-i --id <ACCOUNTID> "Account id").value_parser(clap::value_parser!(u32)))
         .arg(arg!(-a --category <CATEGORYID> "Category id").value_parser(clap::value_parser!(u32)))
-<<<<<<< HEAD
         .arg(
             Arg::new("disable-usage")
                 .short('u')
@@ -48,9 +43,6 @@
                 .long("disable-usage")
                 .help("Do not sort account list by usage and do not track usage history"),
         )
-=======
-        .arg(arg!(-u - -disableusage).value_parser(clap::value_parser!(bool)))
->>>>>>> b3f820b0
         .arg(arg!(--clear "Clear clipboard").hide(true))
 }
 
@@ -71,11 +63,7 @@
         .get_one::<u32>("category")
         .map(|s| s.to_owned())
         .unwrap_or(0);
-<<<<<<< HEAD
     let show = matches.get_flag("show-password");
-=======
-    let show = matches.get_flag("showpassword");
->>>>>>> b3f820b0
     let config = api_client.get_config();
 
     if matches.get_flag("clear") {
@@ -106,7 +94,6 @@
             search_string.push(("categoryId", category.to_string()));
         }
 
-<<<<<<< HEAD
         accounts =
             match api_client.search_account(search_string, !matches.get_flag("disable-usage")) {
                 Ok(accounts) => accounts,
@@ -118,18 +105,6 @@
                     );
                     process::exit(1);
                 }
-=======
-        accounts = match api_client.search_account(search_string, !matches.get_flag("disableusage"))
-        {
-            Ok(accounts) => accounts,
-            Err(error) => {
-                error!(
-                    "{} Error while searching: {}",
-                    "\u{2716}".bright_red(),
-                    error
-                );
-                process::exit(1);
->>>>>>> b3f820b0
             }
     }
 
